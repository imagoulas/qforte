#include <stdexcept>

#include "fmt/format.h"

#include "gate.h"

double normalize_angle(double angle, double period) {
    // Normalize the angle to be within [0, period)
    angle = std::fmod(angle, period);
    if (angle < -period / 2) {
        angle += period;
    } else if (angle > period / 2) {
        angle -= period;
    }
    return angle;
}

Gate make_gate(std::string type, size_t target, size_t control, double parameter) {
    // using namespace std::complex_literals;
    std::complex<double> onei(0.0, 1.0);
    if (target == control) {
        if (type == "X") {
            std::complex<double> gate[4][4]{
                {0.0, 1.0},
                {1.0, 0.0},
            };
            return Gate(type, target, control, gate);
        }
        if (type == "Y") {
            std::complex<double> gate[4][4]{
                {0.0, -onei},
                {+onei, 0.0},
            };
            return Gate(type, target, control, gate);
        }
        if (type == "Z") {
            std::complex<double> gate[4][4]{
                {+1.0, 0.0},
                {0.0, -1.0},
            };
            return Gate(type, target, control, gate);
        }
        if (type == "H") {
            std::complex<double> c = 1.0 / std::sqrt(2.0);
            std::complex<double> gate[4][4]{
                {+c, +c},
                {+c, -c},
            };
            return Gate(type, target, control, gate);
        }
        if (type == "R") {
            parameter = normalize_angle(parameter, 2 * M_PI);
            std::complex<double> tmp = onei * parameter;
            std::complex<double> c = std::exp(tmp);
            std::complex<double> gate[4][4]{
                {1.0, 0.0},
                {0.0, c},
            };
            return Gate(type, target, control, gate, std::make_pair(parameter, true));
        }
        if (type == "Rx") {
            parameter = normalize_angle(parameter, 4 * M_PI);
            std::complex<double> a = std::cos(0.5 * parameter);
            std::complex<double> b = onei * std::sin(0.5 * parameter);
            std::complex<double> gate[4][4]{
                {+a, -b},
                {-b, +a},
            };
            return Gate(type, target, control, gate, std::make_pair(parameter, true));
        }
        if (type == "Ry") {
            parameter = normalize_angle(parameter, 4 * M_PI);
            std::complex<double> a = std::cos(0.5 * parameter);
            std::complex<double> b = std::sin(0.5 * parameter);
            std::complex<double> gate[4][4]{
                {+a, -b},
                {+b, +a},
            };
            return Gate(type, target, control, gate, std::make_pair(parameter, true));
        }
        if (type == "Rz") {
            parameter = normalize_angle(parameter, 4 * M_PI);
            std::complex<double> tmp_a = -onei * 0.5 * parameter;
            std::complex<double> a = std::exp(tmp_a);
            std::complex<double> tmp_b = onei * 0.5 * parameter;
            std::complex<double> b = std::exp(tmp_b);
            std::complex<double> gate[4][4]{
                {a, 0.0},
                {0.0, b},
            };
            return Gate(type, target, control, gate, std::make_pair(parameter, true));
        }
        if (type == "V") {
            std::complex<double> a = onei * 0.5 + 0.5;
            std::complex<double> b = -onei * 0.5 + 0.5;
            std::complex<double> gate[4][4]{
                {+a, +b},
                {+b, +a},
            };
            return Gate(type, target, control, gate);
        }
        if (type == "S") {
            std::complex<double> gate[4][4]{
                {1.0, 0.0},
                {0.0, onei},
            };
            return Gate(type, target, control, gate);
        }
        if (type == "T") {
            std::complex<double> c = (1.0 + onei) / std::sqrt(2.0);
            std::complex<double> gate[4][4]{
                {1.0, 0.0},
                {0.0, c},
            };
            return Gate(type, target, control, gate);
        }
        if (type == "I") {
            std::complex<double> gate[4][4]{
                {1.0, 0.0},
                {0.0, 1.0},
            };
            return Gate(type, target, control, gate);
        }

    } else {
        if (type == "A") {
<<<<<<< HEAD
            parameter = normalize_angle(parameter, 2 * M_PI);
=======
            // The A gate is the particle-number preserving gate introduced in DOI: 10.1103/PhysRevA.98.022322.
            // Its decomposition in elementary gates requires 3 CNOTs.
>>>>>>> e5eb9b72
            std::complex<double> c = std::cos(parameter);
            std::complex<double> s = std::sin(parameter);
            std::complex<double> gate[4][4]{
                {1.0, 0.0, 0.0, 0.0},
                {0.0, c, s, 0.0},
                {0.0, s, -c, 0.0},
                {0.0, 0.0, 0.0, 1.0},
            };
            return Gate(type, target, control, gate, std::make_pair(parameter, false));
        }
        if ((type == "cX") or (type == "CNOT")) {
            std::complex<double> gate[4][4]{
                {1.0, 0.0, 0.0, 0.0},
                {0.0, 1.0, 0.0, 0.0},
                {0.0, 0.0, 0.0, 1.0},
                {0.0, 0.0, 1.0, 0.0},
            };
            return Gate(type, target, control, gate);
        }
        if ((type == "acX") or (type == "aCNOT")) {
            std::complex<double> gate[4][4]{
                {0.0, 1.0, 0.0, 0.0},
                {1.0, 0.0, 0.0, 0.0},
                {0.0, 0.0, 1.0, 0.0},
                {0.0, 0.0, 0.0, 1.0},
            };
            return Gate(type, target, control, gate);
        }
        if (type == "cY") {
            std::complex<double> gate[4][4]{
                {1.0, 0.0, 0.0, 0.0},
                {0.0, 1.0, 0.0, 0.0},
                {0.0, 0.0, 0.0, -onei},
                {0.0, 0.0, +onei, 0.0},
            };
            return Gate(type, target, control, gate);
        }
        if (type == "cZ") {
            std::complex<double> gate[4][4]{
                {1.0, 0.0, 0.0, 0.0},
                {0.0, 1.0, 0.0, 0.0},
                {0.0, 0.0, 1.0, 0.0},
                {0.0, 0.0, 0.0, -1.0},
            };
            return Gate(type, target, control, gate);
        }
        if (type == "cR") {
            parameter = normalize_angle(parameter, 2 * M_PI);
            std::complex<double> tmp = onei * parameter;
            std::complex<double> c = std::exp(tmp);
            std::complex<double> gate[4][4]{
                {1.0, 0.0, 0.0, 0.0},
                {0.0, 1.0, 0.0, 0.0},
                {0.0, 0.0, 1.0, 0.0},
                {0.0, 0.0, 0.0, c},
            };
            return Gate(type, target, control, gate, std::make_pair(parameter, true));
        }
        if (type == "cV") {
            std::complex<double> a = onei * 0.5 + 0.5;
            std::complex<double> b = -onei * 0.5 + 0.5;
            std::complex<double> gate[4][4]{
                {1.0, 0.0, 0.0, 0.0},
                {0.0, 1.0, 0.0, 0.0},
                {0.0, 0.0, +a, +b},
                {0.0, 0.0, +b, +a},
            };
            return Gate(type, target, control, gate);
        }
        if (type == "cRz") {
            parameter = normalize_angle(parameter, 4 * M_PI);
            std::complex<double> tmp_a = -onei * 0.5 * parameter;
            std::complex<double> a = std::exp(tmp_a);
            std::complex<double> tmp_b = onei * 0.5 * parameter;
            std::complex<double> b = std::exp(tmp_b);
            std::complex<double> gate[4][4]{
                {1.0, 0.0, 0.0, 0.0},
                {0.0, 1.0, 0.0, 0.0},
                {0.0, 0.0, a, 0.0},
                {0.0, 0.0, 0.0, b},
            };
            return Gate(type, target, control, gate, std::make_pair(parameter, true));
        }
        if (type == "SWAP") {
            std::complex<double> gate[4][4]{
                {1.0, 0.0, 0.0, 0.0},
                {0.0, 0.0, 1.0, 0.0},
                {0.0, 1.0, 0.0, 0.0},
                {0.0, 0.0, 0.0, 1.0},
            };
            return Gate(type, target, control, gate);
        }
    }
    // If you reach this section then the gate type is not implemented or it is invalid.
    // So we throw an exception that propagates to Python and return the identity
    std::string msg = fmt::format("make_gate()\ntype = {} is not a valid quantum gate type", type);
    throw std::invalid_argument(msg);
    std::complex<double> gate[4][4]{
        {1.0, 0.0, 0.0, 0.0},
        {0.0, 1.0, 0.0, 0.0},
        {0.0, 0.0, 1.0, 0.0},
        {0.0, 0.0, 0.0, 1.0},
    };
    return Gate(type, target, control, gate);
}

Gate make_control_gate(size_t control, Gate& U) {
    // using namespace std::complex_literals;
    std::string type = "cU";
    size_t target = U.target();
    if (target == control) {
        std::string msg = fmt::format("Cannot create Control-U where targer == control !");
        throw std::invalid_argument(msg);
    }
    const auto& mat = U.matrix();
    std::complex<double> gate[4][4]{
        {1.0, 0.0, 0.0, 0.0},
        {0.0, 1.0, 0.0, 0.0},
        {0.0, 0.0, mat[0][0], mat[0][1]},
        {0.0, 0.0, mat[1][0], mat[1][1]},
    };
    auto parameter_info =
        U.has_parameter() ? std::make_pair(U.parameter().value(), U.minus_parameter_on_adjoint())
                          : std::optional<std::pair<double, bool>>();
    return Gate(type, target, control, gate, parameter_info);
}<|MERGE_RESOLUTION|>--- conflicted
+++ resolved
@@ -124,12 +124,9 @@
 
     } else {
         if (type == "A") {
-<<<<<<< HEAD
-            parameter = normalize_angle(parameter, 2 * M_PI);
-=======
             // The A gate is the particle-number preserving gate introduced in DOI: 10.1103/PhysRevA.98.022322.
             // Its decomposition in elementary gates requires 3 CNOTs.
->>>>>>> e5eb9b72
+            parameter = normalize_angle(parameter, 2 * M_PI);
             std::complex<double> c = std::cos(parameter);
             std::complex<double> s = std::sin(parameter);
             std::complex<double> gate[4][4]{
