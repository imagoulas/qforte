--- conflicted
+++ resolved
@@ -112,20 +112,6 @@
         self.filename = filename
         self.hdf5_dir = hdf5_dir
 
-<<<<<<< HEAD
-    def set_hamiltonian(self, hamiltonian_operator):
-        self._hamiltonian = hamiltonian_operator
-
-    def set_sq_hamiltonian(self, sq_hamiltonian_operator):
-        self._sq_hamiltonian = sq_hamiltonian_operator
-
-    def set_sq_of_ham(self, sq_of_ham):
-        self._sq_of_ham = sq_of_ham
-=======
-    def set_nel(self, nel):
-        self._nel = nel
->>>>>>> 577c9523
-
     def set_hf_reference(self, hf_reference):
         self._hf_reference = hf_reference
 
