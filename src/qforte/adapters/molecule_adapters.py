"""
A class for the building molecular object adapters. Adapters for various approaches to build
the molecular info and properties (hamiltonian, rdms, etc...).
"""
import operator
import numpy as np
from abc import ABC, abstractmethod

import qforte

from qforte.helper.operator_helper import build_from_openfermion, build_sqop_from_openfermion
from qforte.system.molecular_info import Molecule
from qforte.utils import transforms as tf

from openfermion.ops import FermionOperator, QubitOperator
from openfermion.hamiltonians import MolecularData
from openfermion.transforms import get_fermion_operator, jordan_wigner
from openfermion.utils import hermitian_conjugated, normal_ordered, freeze_orbitals

from openfermionpsi4 import run_psi4

import json


class MolAdapter(ABC):
    """Abstract class for the aquiring system information from external electronic
    structure calculations. The run() method calculates the desired properties and
    data for the molecular system. Infromation is then stored in the
    self._qforte_mol attribuite.
    """

    @abstractmethod
    def run(self, **kwargs):
        pass

    @abstractmethod
    def get_molecule(self):
        pass


class OpenFermionMolAdapter(MolAdapter):
    """Class which builds a Molecule object using openfermion as a backend.
    By default, it runs a scf calcuation and stores the qubit hamiltonian
    (hamiltonian in
    poly word representation).

    Atributes
    ---------
    _mol_geometry : list of tuples
        Gives coordinates of each atom in Angstroms. Example format is
        geometry = [('H', (0., 0., 0.)), ('H', (0., 0., 1.50))]. It serves
        as an argument for the MolecularData class in openfermion.

    _basis : string
        Gives the basis set to be used. Default is 'sto-3g'. It serves
        as an argument for the MolecularData class in openfermion.

    _multiplicity : int
        Gives the targeted spin multiplicity of the molecular system. It serves
        as an argument for the MolecularData class in openfermion.

    _charge : int
        Gives the targeted net charge of the molecular system (controls number of
        electrons to be considered). It serves as an argument for the
        MolecularData class in openfermion.

    _description : optional, string
        Recomeded to use to distingush various runs
        (for example with differnet bond lengths or geometric configurations).

    _filename : optional, string
        Specifies the name of the .hdf5 file molecular data from psi4/pyscf
        calculation will be stored in.

    _hdf5_dir : optional, string
        Specifies the directory in which to store the .hdf5 file molecular
        data from psi4/pyscf calculation will be stored in.
        Default is "<openfermion_src_dir>/data".


    _qforte_mol : Molecule
        The qforte Molecule object which holds the molecular information.

    """

    def __init__(self, **kwargs):
        self._mol_geometry = kwargs['mol_geometry']
        self._basis = kwargs['basis']
        self._multiplicity = kwargs['multiplicity']
        self._charge = kwargs['charge']
        self._description = kwargs['description']
        self._filename = kwargs['filename']
        self._hdf5_dir = kwargs['hdf5_dir']

        self._qforte_mol = Molecule(mol_geometry = kwargs['mol_geometry'],
                                   basis = kwargs['basis'],
                                   multiplicity = kwargs['multiplicity'],
                                   charge = kwargs['charge'],
                                   description = kwargs['description'],
                                   filename = kwargs['filename'],
                                   hdf5_dir = kwargs['hdf5_dir'])

    def run(self, **kwargs):

        kwargs.setdefault('order_sq_ham', False)
        kwargs.setdefault('order_jw_ham', False)
        kwargs.setdefault('run_scf', 1)
        kwargs.setdefault('run_mp2', 0)
        kwargs.setdefault('run_ccsd', 0)
        kwargs.setdefault('run_cisd', 0)
        kwargs.setdefault('run_cisd', 0)
        kwargs.setdefault('run_fci', 1)
        kwargs.setdefault('store_uccsd_amps', False)
        kwargs.setdefault('buld_uccsd_circ_from_ccsd', False)
        kwargs.setdefault('frozen_indicies', None)
        kwargs.setdefault('virtual_indicies', None)

        skeleton_mol = MolecularData(geometry = self._mol_geometry,
                                     basis = self._basis,
                                     multiplicity = self._multiplicity,
                                     charge = self._charge,
                                     description = self._description,
                                     filename = self._filename,
                                     data_directory = self._hdf5_dir)

        openfermion_mol = run_psi4(skeleton_mol, run_scf=kwargs['run_scf'],
                                                 run_mp2=kwargs['run_mp2'],
                                                 run_ccsd=kwargs['run_ccsd'],
                                                 run_cisd=kwargs['run_cisd'],
                                                 run_fci=kwargs['run_fci'])

        openfermion_mol.load()

        # Set qforte hamiltonian from openfermion
        molecular_hamiltonian = openfermion_mol.get_molecular_hamiltonian()

        if(kwargs['frozen_indicies'] is not None):
            fermion_hamiltonian = normal_ordered(
                freeze_orbitals(get_fermion_operator(molecular_hamiltonian),
                                kwargs['frozen_indicies'],
                                unoccupied=kwargs['virtual_indicies']))
        else:
            fermion_hamiltonian = normal_ordered(get_fermion_operator(molecular_hamiltonian))

        if(kwargs['order_sq_ham'] or kwargs['order_jw_ham']):

            if(kwargs['order_sq_ham'] and kwargs['order_jw_ham']):
                raise ValueError("Can't use more than one hamiltonain ordering option!")

            if(kwargs['order_sq_ham']):
                # Optionally sort the hamiltonian terms
                print('using |largest|->|smallest| sq hamiltioan ordering!')
                sorted_terms = sorted(fermion_hamiltonian.terms.items(), key=lambda kv: np.abs(kv[1]), reverse=True)
                # print('\n\nsorted terms\n\n', sorted_terms)

                # Try converting with qforte jw functions
                sorted_sq_excitations = tf.fermop_to_sq_excitation(sorted_terms)
                # print('\nsorted_sq_excitations:\n', sorted_sq_excitations)
                sorted_organizer = tf.get_ucc_jw_organizer(sorted_sq_excitations, already_anti_herm=True)
                # print('\nsorted_organizer:\n', sorted_organizer)
                qforte_hamiltionan = tf.organizer_to_circuit(sorted_organizer)
                # print('\nqforte_hamiltionan:\n', '  len: ', len(qforte_hamiltionan.terms()))
                # for term in qforte_hamiltionan.terms():
                #     print(term[0])
                #     print(term[1].str())

            if(kwargs['order_jw_ham']):
                print('using |largest|->|smallest| jw hamiltonain ordering!')
                unsorted_terms = [(k, v) for k, v in fermion_hamiltonian.terms.items()]

                # Try converting with qforte jw functions
                unsorted_sq_excitations = tf.fermop_to_sq_excitation(unsorted_terms)
                # print('\nunsorted_sq_excitations:\n', unsorted_sq_excitations)

                unsorted_organizer = tf.get_ucc_jw_organizer(unsorted_sq_excitations, already_anti_herm=True)
                # print('\nunsorted_organizer:\n', unsorted_organizer)

                # Sort organizer
                sorted_organizer = sorted(unsorted_organizer, key = lambda x: np.abs(x[0]), reverse=True)


                qforte_hamiltionan = tf.organizer_to_circuit(sorted_organizer)
                # print('\nqforte_hamiltionan:\n', '  len: ', len(qforte_hamiltionan.terms()))

                # for term in qforte_hamiltionan.terms():
                #     print(term[0])
                #     print(term[1].str())


        else:
            print('Using standard openfermion hamiltonian ordering!')
            qubit_hamiltonian = jordan_wigner(fermion_hamiltonian)
            qforte_hamiltionan = build_from_openfermion(qubit_hamiltonian)

            # print('\nqforte_hamiltionan:\n', '  len: ', len(qforte_hamiltionan.terms()))
            # for term in qforte_hamiltionan.terms():
            #     print(term[0])
            #     print(term[1].str())

        self._qforte_mol.set_hamiltonian(qforte_hamiltionan)

        self._qforte_mol.set_sq_hamiltonian( build_sqop_from_openfermion(fermion_hamiltonian) )

<<<<<<< HEAD
        self._qforte_mol.set_of_sq_hamiltonian( fermion_hamiltonian )
=======
        ##
        # self._qforte_mol.set_sq_of_ham(fermion_hamiltonian)
        ##
>>>>>>> bfda8c46

        # Set qforte energies from openfermion
        if(kwargs['run_scf']==1):
            self._qforte_mol.set_hf_energy(openfermion_mol.hf_energy)

        if(kwargs['run_mp2']==1):
            self._qforte_mol.set_mp2_energy(openfermion_mol.mp2_energy)

        if(kwargs['run_cisd']==1):
            self._qforte_mol.set_cisd_energy(openfermion_mol.cisd_energy)

        if(kwargs['run_ccsd']==1):
            self._qforte_mol.set_ccsd_energy(openfermion_mol.ccsd_energy)

            # Store uccsd circuit with initial guess from ccsd amplitudes
            if(kwargs['store_uccsd_amps']==True):
                self._qforte_mol.set_ccsd_amps(openfermion_mol.ccsd_single_amps,
                              openfermion_mol.ccsd_double_amps)

        if(kwargs['run_fci']==1):
            self._qforte_mol.set_fci_energy(openfermion_mol.fci_energy)



    def get_molecule(self):
        return self._qforte_mol

class ExternalMolAdapter(MolAdapter):
    """Builds a qforte Molecule object from an external json file containing
    the one and two electron integrals and numbers of alpha/beta electrons.
    """

    def __init__(self, **kwargs):
        # self._basis = kwargs['basis']
        self._multiplicity = kwargs['multiplicity']
        self._charge = kwargs['charge']
        self._filename = kwargs['filename']


        self._qforte_mol = Molecule(multiplicity = kwargs['multiplicity'],
                                    charge = kwargs['charge'],
                                    filename = kwargs['filename'])

    def run(self, **kwargs):

        # open json file
        with open(self._filename) as f:
            external_data = json.load(f)

        # build sq hamiltonain
        qforte_sq_hamiltionan = qforte.SQOperator()
        qforte_sq_hamiltionan.add_term(external_data['scalar_energy']['data'], [])

        for p, q, h_pq in external_data['oei']['data']:
            qforte_sq_hamiltionan.add_term(h_pq, [p,q])

        for p, q, r, s, h_pqrs in external_data['tei']['data']:
            # qforte_sq_hamiltionan.add_term(h_pqrs, [p,q,r,s])
            qforte_sq_hamiltionan.add_term(h_pqrs/4.0, [p,q,s,r]) # only works in C1 symmetry

        hf_reference = [0 for i in range(external_data['nso']['data'])]
        for n in range(external_data['na']['data'] + external_data['nb']['data']):
            hf_reference[n] = 1

        self._qforte_mol.set_hf_reference(hf_reference)

        self._qforte_mol.set_sq_hamiltonian(qforte_sq_hamiltionan)

        self._qforte_mol.set_hamiltonian(qforte_sq_hamiltionan.jw_transform())


    def get_molecule(self):
        return self._qforte_mol<|MERGE_RESOLUTION|>--- conflicted
+++ resolved
@@ -201,13 +201,9 @@
 
         self._qforte_mol.set_sq_hamiltonian( build_sqop_from_openfermion(fermion_hamiltonian) )
 
-<<<<<<< HEAD
-        self._qforte_mol.set_of_sq_hamiltonian( fermion_hamiltonian )
-=======
         ##
         # self._qforte_mol.set_sq_of_ham(fermion_hamiltonian)
         ##
->>>>>>> bfda8c46
 
         # Set qforte energies from openfermion
         if(kwargs['run_scf']==1):
